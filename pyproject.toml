[project]
name = "model2vec"
description = "The Fastest State-of-the-Art Static Embeddings in the World"
readme = { file = "README.md", content-type = "text/markdown" }
license = { file = "LICENSE" }
requires-python = ">=3.9"
authors = [{ name = "Stéphan Tulkens", email = "stephantul@gmail.com"}, {name = "Thomas van Dongen", email = "thomas123@live.nl"}]
dynamic = ["version"]

classifiers = [
    "Development Status :: 4 - Beta",
    "Intended Audience :: Developers",
    "Intended Audience :: Science/Research",
    "Topic :: Scientific/Engineering :: Artificial Intelligence",
    "Topic :: Software Development :: Libraries",
    "License :: OSI Approved :: MIT License",
    "Programming Language :: Python :: 3 :: Only",
    "Programming Language :: Python :: 3.9",
    "Programming Language :: Python :: 3.10",
    "Programming Language :: Python :: 3.11",
    "Programming Language :: Python :: 3.12",
    "Natural Language :: English",
]

dependencies = [
    "jinja2",
    "numpy",
    "rich",
    "safetensors",
    "setuptools",
    "tokenizers>=0.20",
    "tqdm",
]

[build-system]
requires = ["setuptools>=64", "setuptools_scm>=8"]
build-backend = "setuptools.build_meta"

[tool.setuptools]
packages = ["model2vec"]
include-package-data = true

[tool.setuptools.package-data]
model2vec = ["assets/model_card_template.md"]

[project.optional-dependencies]
dev = [
    "black",
    "ipython",
    "mypy",
    "pre-commit",
    "pytest",
    "pytest-cov",
    "ruff",
]
<<<<<<< HEAD
distill = ["torch<2.5.0", "transformers", "scikit-learn"]

onnx = ["onnx", "torch<2.5.0"]
=======
distill = ["torch", "transformers", "scikit-learn"]
onnx = ["onnx", "torch"]
>>>>>>> 453527f1

[project.urls]
"Homepage" = "https://github.com/MinishLab"
"Bug Reports" = "https://github.com/MinishLab/model2vec/issues"
"Source" = "https://github.com/MinishLab/model2vec"

[tool.ruff]
exclude = [".venv/"]
line-length = 120
target-version = "py310"

[tool.ruff.lint]
select = [
    # Annotations: Enforce type annotations
    "ANN",
    # Complexity: Enforce a maximum cyclomatic complexity
    "C90",
    # Pydocstyle: Enforce docstrings
    "D",
    # Isort: Enforce import order
    "I",
    # Numpy: Enforce numpy style
    "NPY",
    # Print: Forbid print statements
    "T20",
]

ignore = [
    # Allow self and cls to be untyped, and allow Any type
    "ANN101", "ANN102", "ANN401",
    # Pydocstyle ignores
    "D100", "D101", "D104", "D203", "D212", "D401",
    # Allow use of f-strings in logging
    "G004"
]

[tool.pydoclint]
style = "sphinx"
exclude = "test_"
allow-init-docstring = true
arg-type-hints-in-docstring = false
check-return-types = false
require-return-section-when-returning-nothing = false

[tool.mypy]
python_version = "3.10"
warn_unused_configs = true
ignore_missing_imports = true

[tool.setuptools_scm]
# can be empty if no extra settings are needed, presence enables setuptools_scm

[tool.setuptools.dynamic]
version = {attr = "model2vec.version.__version__"}<|MERGE_RESOLUTION|>--- conflicted
+++ resolved
@@ -53,14 +53,10 @@
     "pytest-cov",
     "ruff",
 ]
-<<<<<<< HEAD
-distill = ["torch<2.5.0", "transformers", "scikit-learn"]
 
-onnx = ["onnx", "torch<2.5.0"]
-=======
 distill = ["torch", "transformers", "scikit-learn"]
 onnx = ["onnx", "torch"]
->>>>>>> 453527f1
+train = ["torch"]
 
 [project.urls]
 "Homepage" = "https://github.com/MinishLab"
